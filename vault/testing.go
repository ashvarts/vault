package vault

import (
	"bytes"
	"context"
	"crypto/ecdsa"
	"crypto/elliptic"
	"crypto/rand"
	"crypto/sha256"
	"crypto/tls"
	"crypto/x509"
	"crypto/x509/pkix"
	"encoding/base64"
	"encoding/pem"
	"errors"
	"fmt"
	"io"
	"io/ioutil"
	"math/big"
	mathrand "math/rand"
	"net"
	"net/http"
	"os"
	"os/exec"
	"path/filepath"
	"sync"
	"sync/atomic"
	"time"

	hclog "github.com/hashicorp/go-hclog"
	log "github.com/hashicorp/go-hclog"
	"github.com/mitchellh/copystructure"

	"golang.org/x/crypto/ed25519"
	"golang.org/x/crypto/ssh"
	"golang.org/x/net/http2"

	cleanhttp "github.com/hashicorp/go-cleanhttp"
	"github.com/hashicorp/vault/api"
	"github.com/hashicorp/vault/audit"
	"github.com/hashicorp/vault/helper/namespace"
	"github.com/hashicorp/vault/helper/reload"
	dbMysql "github.com/hashicorp/vault/plugins/database/mysql"
	dbPostgres "github.com/hashicorp/vault/plugins/database/postgresql"
	"github.com/hashicorp/vault/sdk/framework"
	"github.com/hashicorp/vault/sdk/helper/consts"
	"github.com/hashicorp/vault/sdk/helper/logging"
	"github.com/hashicorp/vault/sdk/helper/salt"
	"github.com/hashicorp/vault/sdk/logical"
	"github.com/hashicorp/vault/sdk/physical"
	testing "github.com/mitchellh/go-testing-interface"

	physInmem "github.com/hashicorp/vault/sdk/physical/inmem"
)

// This file contains a number of methods that are useful for unit
// tests within other packages.

const (
	testSharedPublicKey = `
ssh-rsa AAAAB3NzaC1yc2EAAAADAQABAAABAQC9i+hFxZHGo6KblVme4zrAcJstR6I0PTJozW286X4WyvPnkMYDQ5mnhEYC7UWCvjoTWbPEXPX7NjhRtwQTGD67bV+lrxgfyzK1JZbUXK4PwgKJvQD+XyyWYMzDgGSQY61KUSqCxymSm/9NZkPU3ElaQ9xQuTzPpztM4ROfb8f2Yv6/ZESZsTo0MTAkp8Pcy+WkioI/uJ1H7zqs0EA4OMY4aDJRu0UtP4rTVeYNEAuRXdX+eH4aW3KMvhzpFTjMbaJHJXlEeUm2SaX5TNQyTOvghCeQILfYIL/Ca2ij8iwCmulwdV6eQGfd4VDu40PvSnmfoaE38o6HaPnX0kUcnKiT
`
	testSharedPrivateKey = `
-----BEGIN RSA PRIVATE KEY-----
MIIEogIBAAKCAQEAvYvoRcWRxqOim5VZnuM6wHCbLUeiND0yaM1tvOl+Fsrz55DG
A0OZp4RGAu1Fgr46E1mzxFz1+zY4UbcEExg+u21fpa8YH8sytSWW1FyuD8ICib0A
/l8slmDMw4BkkGOtSlEqgscpkpv/TWZD1NxJWkPcULk8z6c7TOETn2/H9mL+v2RE
mbE6NDEwJKfD3MvlpIqCP7idR+86rNBAODjGOGgyUbtFLT+K01XmDRALkV3V/nh+
GltyjL4c6RU4zG2iRyV5RHlJtkml+UzUMkzr4IQnkCC32CC/wmtoo/IsAprpcHVe
nkBn3eFQ7uND70p5n6GhN/KOh2j519JFHJyokwIDAQABAoIBAHX7VOvBC3kCN9/x
+aPdup84OE7Z7MvpX6w+WlUhXVugnmsAAVDczhKoUc/WktLLx2huCGhsmKvyVuH+
MioUiE+vx75gm3qGx5xbtmOfALVMRLopjCnJYf6EaFA0ZeQ+NwowNW7Lu0PHmAU8
Z3JiX8IwxTz14DU82buDyewO7v+cEr97AnERe3PUcSTDoUXNaoNxjNpEJkKREY6h
4hAY676RT/GsRcQ8tqe/rnCqPHNd7JGqL+207FK4tJw7daoBjQyijWuB7K5chSal
oPInylM6b13ASXuOAOT/2uSUBWmFVCZPDCmnZxy2SdnJGbsJAMl7Ma3MUlaGvVI+
Tfh1aQkCgYEA4JlNOabTb3z42wz6mz+Nz3JRwbawD+PJXOk5JsSnV7DtPtfgkK9y
6FTQdhnozGWShAvJvc+C4QAihs9AlHXoaBY5bEU7R/8UK/pSqwzam+MmxmhVDV7G
IMQPV0FteoXTaJSikhZ88mETTegI2mik+zleBpVxvfdhE5TR+lq8Br0CgYEA2AwJ
CUD5CYUSj09PluR0HHqamWOrJkKPFPwa+5eiTTCzfBBxImYZh7nXnWuoviXC0sg2
AuvCW+uZ48ygv/D8gcz3j1JfbErKZJuV+TotK9rRtNIF5Ub7qysP7UjyI7zCssVM
kuDd9LfRXaB/qGAHNkcDA8NxmHW3gpln4CFdSY8CgYANs4xwfercHEWaJ1qKagAe
rZyrMpffAEhicJ/Z65lB0jtG4CiE6w8ZeUMWUVJQVcnwYD+4YpZbX4S7sJ0B8Ydy
AhkSr86D/92dKTIt2STk6aCN7gNyQ1vW198PtaAWH1/cO2UHgHOy3ZUt5X/Uwxl9
cex4flln+1Viumts2GgsCQKBgCJH7psgSyPekK5auFdKEr5+Gc/jB8I/Z3K9+g4X
5nH3G1PBTCJYLw7hRzw8W/8oALzvddqKzEFHphiGXK94Lqjt/A4q1OdbCrhiE68D
My21P/dAKB1UYRSs9Y8CNyHCjuZM9jSMJ8vv6vG/SOJPsnVDWVAckAbQDvlTHC9t
O98zAoGAcbW6uFDkrv0XMCpB9Su3KaNXOR0wzag+WIFQRXCcoTvxVi9iYfUReQPi
oOyBJU/HMVvBfv4g+OVFLVgSwwm6owwsouZ0+D/LasbuHqYyqYqdyPJQYzWA2Y+F
+B6f4RoPdSXj24JHPg/ioRxjaj094UXJxua2yfkcecGNEuBQHSs=
-----END RSA PRIVATE KEY-----
`
)

// TestCore returns a pure in-memory, uninitialized core for testing.
func TestCore(t testing.T) *Core {
	return TestCoreWithSeal(t, nil, false)
}

// TestCoreRaw returns a pure in-memory, uninitialized core for testing. The raw
// storage endpoints are enabled with this core.
func TestCoreRaw(t testing.T) *Core {
	return TestCoreWithSeal(t, nil, true)
}

// TestCoreNewSeal returns a pure in-memory, uninitialized core with
// the new seal configuration.
func TestCoreNewSeal(t testing.T) *Core {
	seal := NewTestSeal(t, nil)
	return TestCoreWithSeal(t, seal, false)
}

// TestCoreWithConfig returns a pure in-memory, uninitialized core with the
// specified core configurations overridden for testing.
func TestCoreWithConfig(t testing.T, conf *CoreConfig) *Core {
	return TestCoreWithSealAndUI(t, conf)
}

// TestCoreWithSeal returns a pure in-memory, uninitialized core with the
// specified seal for testing.
func TestCoreWithSeal(t testing.T, testSeal Seal, enableRaw bool) *Core {
	conf := &CoreConfig{
		Seal:            testSeal,
		EnableUI:        false,
		EnableRaw:       enableRaw,
		BuiltinRegistry: NewMockBuiltinRegistry(),
	}
	return TestCoreWithSealAndUI(t, conf)
}

func TestCoreUI(t testing.T, enableUI bool) *Core {
	conf := &CoreConfig{
		EnableUI:        enableUI,
		EnableRaw:       true,
		BuiltinRegistry: NewMockBuiltinRegistry(),
	}
	return TestCoreWithSealAndUI(t, conf)
}

func TestCoreWithSealAndUI(t testing.T, opts *CoreConfig) *Core {
	logger := logging.NewVaultLogger(log.Trace)
	physicalBackend, err := physInmem.NewInmem(nil, logger)
	if err != nil {
		t.Fatal(err)
	}

	// Start off with base test core config
	conf := testCoreConfig(t, physicalBackend, logger)

	// Override config values with ones that gets passed in
	conf.EnableUI = opts.EnableUI
	conf.EnableRaw = opts.EnableRaw
	conf.Seal = opts.Seal
	conf.LicensingConfig = opts.LicensingConfig
	conf.DisableKeyEncodingChecks = opts.DisableKeyEncodingChecks

	if opts.Logger != nil {
		conf.Logger = opts.Logger
	}

	for k, v := range opts.LogicalBackends {
		conf.LogicalBackends[k] = v
	}
	for k, v := range opts.CredentialBackends {
		conf.CredentialBackends[k] = v
	}

	for k, v := range opts.AuditBackends {
		conf.AuditBackends[k] = v
	}

	c, err := NewCore(conf)
	if err != nil {
		t.Fatalf("err: %s", err)
	}

	return c
}

func testCoreConfig(t testing.T, physicalBackend physical.Backend, logger log.Logger) *CoreConfig {
	t.Helper()
	noopAudits := map[string]audit.Factory{
		"noop": func(_ context.Context, config *audit.BackendConfig) (audit.Backend, error) {
			view := &logical.InmemStorage{}
			view.Put(context.Background(), &logical.StorageEntry{
				Key:   "salt",
				Value: []byte("foo"),
			})
			config.SaltConfig = &salt.Config{
				HMAC:     sha256.New,
				HMACType: "hmac-sha256",
			}
			config.SaltView = view
			return &noopAudit{
				Config: config,
			}, nil
		},
	}

	noopBackends := make(map[string]logical.Factory)
	noopBackends["noop"] = func(ctx context.Context, config *logical.BackendConfig) (logical.Backend, error) {
		b := new(framework.Backend)
		b.Setup(ctx, config)
		b.BackendType = logical.TypeCredential
		return b, nil
	}
	noopBackends["http"] = func(ctx context.Context, config *logical.BackendConfig) (logical.Backend, error) {
		return new(rawHTTP), nil
	}

	credentialBackends := make(map[string]logical.Factory)
	for backendName, backendFactory := range noopBackends {
		credentialBackends[backendName] = backendFactory
	}
	for backendName, backendFactory := range testCredentialBackends {
		credentialBackends[backendName] = backendFactory
	}

	logicalBackends := make(map[string]logical.Factory)
	for backendName, backendFactory := range noopBackends {
		logicalBackends[backendName] = backendFactory
	}

	logicalBackends["kv"] = LeasedPassthroughBackendFactory
	for backendName, backendFactory := range testLogicalBackends {
		logicalBackends[backendName] = backendFactory
	}

	conf := &CoreConfig{
		Physical:           physicalBackend,
		AuditBackends:      noopAudits,
		LogicalBackends:    logicalBackends,
		CredentialBackends: credentialBackends,
		DisableMlock:       true,
		Logger:             logger,
		BuiltinRegistry:    NewMockBuiltinRegistry(),
	}

	return conf
}

// TestCoreInit initializes the core with a single key, and returns
// the key that must be used to unseal the core and a root token.
func TestCoreInit(t testing.T, core *Core) ([][]byte, string) {
	t.Helper()
	secretShares, _, root := TestCoreInitClusterWrapperSetup(t, core, nil)
	return secretShares, root
}

func TestCoreInitClusterWrapperSetup(t testing.T, core *Core, handler http.Handler) ([][]byte, [][]byte, string) {
	t.Helper()
	core.SetClusterHandler(handler)

	barrierConfig := &SealConfig{
		SecretShares:    3,
		SecretThreshold: 3,
	}

	// If we support storing barrier keys, then set that to equal the min threshold to unseal
	if core.seal.StoredKeysSupported() {
		barrierConfig.StoredShares = barrierConfig.SecretThreshold
	}

	recoveryConfig := &SealConfig{
		SecretShares:    3,
		SecretThreshold: 3,
	}

	result, err := core.Initialize(context.Background(), &InitParams{
		BarrierConfig:  barrierConfig,
		RecoveryConfig: recoveryConfig,
	})
	if err != nil {
		t.Fatalf("err: %s", err)
	}
	return result.SecretShares, result.RecoveryShares, result.RootToken
}

func TestCoreUnseal(core *Core, key []byte) (bool, error) {
	return core.Unseal(key)
}

func TestCoreUnsealWithRecoveryKeys(core *Core, key []byte) (bool, error) {
	return core.UnsealWithRecoveryKeys(key)
}

// TestCoreUnsealed returns a pure in-memory core that is already
// initialized and unsealed.
func TestCoreUnsealed(t testing.T) (*Core, [][]byte, string) {
	t.Helper()
	core := TestCore(t)
	return testCoreUnsealed(t, core)
}

// TestCoreUnsealedRaw returns a pure in-memory core that is already
// initialized, unsealed, and with raw endpoints enabled.
func TestCoreUnsealedRaw(t testing.T) (*Core, [][]byte, string) {
	t.Helper()
	core := TestCoreRaw(t)
	return testCoreUnsealed(t, core)
}

// TestCoreUnsealedWithConfig returns a pure in-memory core that is already
// initialized, unsealed, with the any provided core config values overridden.
func TestCoreUnsealedWithConfig(t testing.T, conf *CoreConfig) (*Core, [][]byte, string) {
	t.Helper()
	core := TestCoreWithConfig(t, conf)
	return testCoreUnsealed(t, core)
}

func testCoreUnsealed(t testing.T, core *Core) (*Core, [][]byte, string) {
	t.Helper()
	keys, token := TestCoreInit(t, core)
	for _, key := range keys {
		if _, err := TestCoreUnseal(core, TestKeyCopy(key)); err != nil {
			t.Fatalf("unseal err: %s", err)
		}
	}

	if core.Sealed() {
		t.Fatal("should not be sealed")
	}

	testCoreAddSecretMount(t, core, token)

	return core, keys, token
}

func testCoreAddSecretMount(t testing.T, core *Core, token string) {
	kvReq := &logical.Request{
		Operation:   logical.UpdateOperation,
		ClientToken: token,
		Path:        "sys/mounts/secret",
		Data: map[string]interface{}{
			"type":        "kv",
			"path":        "secret/",
			"description": "key/value secret storage",
			"options": map[string]string{
				"version": "1",
			},
		},
	}
	resp, err := core.HandleRequest(namespace.RootContext(nil), kvReq)
	if err != nil {
		t.Fatal(err)
	}
	if resp.IsError() {
		t.Fatal(err)
	}

}

func TestCoreUnsealedBackend(t testing.T, backend physical.Backend) (*Core, [][]byte, string) {
	t.Helper()
	logger := logging.NewVaultLogger(log.Trace)
	conf := testCoreConfig(t, backend, logger)
	conf.Seal = NewTestSeal(t, nil)

	core, err := NewCore(conf)
	if err != nil {
		t.Fatalf("err: %s", err)
	}

	keys, token := TestCoreInit(t, core)
	for _, key := range keys {
		if _, err := TestCoreUnseal(core, TestKeyCopy(key)); err != nil {
			t.Fatalf("unseal err: %s", err)
		}
	}

	if err := core.UnsealWithStoredKeys(context.Background()); err != nil {
		t.Fatal(err)
	}

	if core.Sealed() {
		t.Fatal("should not be sealed")
	}

	return core, keys, token
}

// TestKeyCopy is a silly little function to just copy the key so that
// it can be used with Unseal easily.
func TestKeyCopy(key []byte) []byte {
	result := make([]byte, len(key))
	copy(result, key)
	return result
}

func TestDynamicSystemView(c *Core) *dynamicSystemView {
	me := &MountEntry{
		Config: MountConfig{
			DefaultLeaseTTL: 24 * time.Hour,
			MaxLeaseTTL:     2 * 24 * time.Hour,
		},
	}

	return &dynamicSystemView{c, me}
}

// TestAddTestPlugin registers the testFunc as part of the plugin command to the
// plugin catalog. If provided, uses tmpDir as the plugin directory.
func TestAddTestPlugin(t testing.T, c *Core, name string, pluginType consts.PluginType, testFunc string, env []string, tempDir string) {
	file, err := os.Open(os.Args[0])
	if err != nil {
		t.Fatal(err)
	}
	defer file.Close()

	dirPath := filepath.Dir(os.Args[0])
	fileName := filepath.Base(os.Args[0])

	if tempDir != "" {
		fi, err := file.Stat()
		if err != nil {
			t.Fatal(err)
		}

		// Copy over the file to the temp dir
		dst := filepath.Join(tempDir, fileName)
		out, err := os.OpenFile(dst, os.O_WRONLY|os.O_CREATE|os.O_TRUNC, fi.Mode())
		if err != nil {
			t.Fatal(err)
		}
		defer out.Close()

		if _, err = io.Copy(out, file); err != nil {
			t.Fatal(err)
		}
		err = out.Sync()
		if err != nil {
			t.Fatal(err)
		}

		dirPath = tempDir
	}

	// Determine plugin directory full path, evaluating potential symlink path
	fullPath, err := filepath.EvalSymlinks(dirPath)
	if err != nil {
		t.Fatal(err)
	}

	reader, err := os.Open(filepath.Join(fullPath, fileName))
	if err != nil {
		t.Fatal(err)
	}
	defer reader.Close()

	// Find out the sha256
	hash := sha256.New()

	_, err = io.Copy(hash, reader)
	if err != nil {
		t.Fatal(err)
	}

	sum := hash.Sum(nil)

	// Set core's plugin directory and plugin catalog directory
	c.pluginDirectory = fullPath
	c.pluginCatalog.directory = fullPath

	args := []string{fmt.Sprintf("--test.run=%s", testFunc)}
	err = c.pluginCatalog.Set(context.Background(), name, pluginType, fileName, args, env, sum)
	if err != nil {
		t.Fatal(err)
	}
}

var testLogicalBackends = map[string]logical.Factory{}
var testCredentialBackends = map[string]logical.Factory{}

// StartSSHHostTestServer starts the test server which responds to SSH
// authentication. Used to test the SSH secret backend.
func StartSSHHostTestServer() (string, error) {
	pubKey, _, _, _, err := ssh.ParseAuthorizedKey([]byte(testSharedPublicKey))
	if err != nil {
		return "", fmt.Errorf("error parsing public key")
	}
	serverConfig := &ssh.ServerConfig{
		PublicKeyCallback: func(conn ssh.ConnMetadata, key ssh.PublicKey) (*ssh.Permissions, error) {
			if bytes.Compare(pubKey.Marshal(), key.Marshal()) == 0 {
				return &ssh.Permissions{}, nil
			} else {
				return nil, fmt.Errorf("key does not match")
			}
		},
	}
	signer, err := ssh.ParsePrivateKey([]byte(testSharedPrivateKey))
	if err != nil {
		panic("Error parsing private key")
	}
	serverConfig.AddHostKey(signer)

	soc, err := net.Listen("tcp", "127.0.0.1:0")
	if err != nil {
		return "", fmt.Errorf("error listening to connection")
	}

	go func() {
		for {
			conn, err := soc.Accept()
			if err != nil {
				panic(fmt.Sprintf("Error accepting incoming connection: %s", err))
			}
			defer conn.Close()
			sshConn, chanReqs, _, err := ssh.NewServerConn(conn, serverConfig)
			if err != nil {
				panic(fmt.Sprintf("Handshaking error: %v", err))
			}

			go func() {
				for chanReq := range chanReqs {
					go func(chanReq ssh.NewChannel) {
						if chanReq.ChannelType() != "session" {
							chanReq.Reject(ssh.UnknownChannelType, "unknown channel type")
							return
						}

						ch, requests, err := chanReq.Accept()
						if err != nil {
							panic(fmt.Sprintf("Error accepting channel: %s", err))
						}

						go func(ch ssh.Channel, in <-chan *ssh.Request) {
							for req := range in {
								executeServerCommand(ch, req)
							}
						}(ch, requests)
					}(chanReq)
				}
				sshConn.Close()
			}()
		}
	}()
	return soc.Addr().String(), nil
}

// This executes the commands requested to be run on the server.
// Used to test the SSH secret backend.
func executeServerCommand(ch ssh.Channel, req *ssh.Request) {
	command := string(req.Payload[4:])
	cmd := exec.Command("/bin/bash", []string{"-c", command}...)
	req.Reply(true, nil)

	cmd.Stdout = ch
	cmd.Stderr = ch
	cmd.Stdin = ch

	err := cmd.Start()
	if err != nil {
		panic(fmt.Sprintf("Error starting the command: '%s'", err))
	}

	go func() {
		_, err := cmd.Process.Wait()
		if err != nil {
			panic(fmt.Sprintf("Error while waiting for command to finish:'%s'", err))
		}
		ch.Close()
	}()
}

// This adds a credential backend for the test core. This needs to be
// invoked before the test core is created.
func AddTestCredentialBackend(name string, factory logical.Factory) error {
	if name == "" {
		return fmt.Errorf("missing backend name")
	}
	if factory == nil {
		return fmt.Errorf("missing backend factory function")
	}
	testCredentialBackends[name] = factory
	return nil
}

// This adds a logical backend for the test core. This needs to be
// invoked before the test core is created.
func AddTestLogicalBackend(name string, factory logical.Factory) error {
	if name == "" {
		return fmt.Errorf("missing backend name")
	}
	if factory == nil {
		return fmt.Errorf("missing backend factory function")
	}
	testLogicalBackends[name] = factory
	return nil
}

type noopAudit struct {
	Config    *audit.BackendConfig
	salt      *salt.Salt
	saltMutex sync.RWMutex
}

func (n *noopAudit) GetHash(ctx context.Context, data string) (string, error) {
	salt, err := n.Salt(ctx)
	if err != nil {
		return "", err
	}
	return salt.GetIdentifiedHMAC(data), nil
}

func (n *noopAudit) LogRequest(_ context.Context, _ *logical.LogInput) error {
	return nil
}

func (n *noopAudit) LogResponse(_ context.Context, _ *logical.LogInput) error {
	return nil
}

func (n *noopAudit) Reload(_ context.Context) error {
	return nil
}

func (n *noopAudit) Invalidate(_ context.Context) {
	n.saltMutex.Lock()
	defer n.saltMutex.Unlock()
	n.salt = nil
}

func (n *noopAudit) Salt(ctx context.Context) (*salt.Salt, error) {
	n.saltMutex.RLock()
	if n.salt != nil {
		defer n.saltMutex.RUnlock()
		return n.salt, nil
	}
	n.saltMutex.RUnlock()
	n.saltMutex.Lock()
	defer n.saltMutex.Unlock()
	if n.salt != nil {
		return n.salt, nil
	}
	salt, err := salt.NewSalt(ctx, n.Config.SaltView, n.Config.SaltConfig)
	if err != nil {
		return nil, err
	}
	n.salt = salt
	return salt, nil
}

func AddNoopAudit(conf *CoreConfig) {
	conf.AuditBackends = map[string]audit.Factory{
		"noop": func(_ context.Context, config *audit.BackendConfig) (audit.Backend, error) {
			view := &logical.InmemStorage{}
			view.Put(context.Background(), &logical.StorageEntry{
				Key:   "salt",
				Value: []byte("foo"),
			})
			config.SaltConfig = &salt.Config{
				HMAC:     sha256.New,
				HMACType: "hmac-sha256",
			}
			config.SaltView = view
			return &noopAudit{
				Config: config,
			}, nil
		},
	}
}

type rawHTTP struct{}

func (n *rawHTTP) HandleRequest(ctx context.Context, req *logical.Request) (*logical.Response, error) {
	return &logical.Response{
		Data: map[string]interface{}{
			logical.HTTPStatusCode:  200,
			logical.HTTPContentType: "plain/text",
			logical.HTTPRawBody:     []byte("hello world"),
		},
	}, nil
}

func (n *rawHTTP) HandleExistenceCheck(ctx context.Context, req *logical.Request) (bool, bool, error) {
	return false, false, nil
}

func (n *rawHTTP) SpecialPaths() *logical.Paths {
	return &logical.Paths{Unauthenticated: []string{"*"}}
}

func (n *rawHTTP) System() logical.SystemView {
	return logical.StaticSystemView{
		DefaultLeaseTTLVal: time.Hour * 24,
		MaxLeaseTTLVal:     time.Hour * 24 * 32,
	}
}

func (n *rawHTTP) Logger() log.Logger {
	return logging.NewVaultLogger(log.Trace)
}

func (n *rawHTTP) Cleanup(ctx context.Context) {
	// noop
}

func (n *rawHTTP) Initialize(ctx context.Context) error {
	// noop
	return nil
}

func (n *rawHTTP) InvalidateKey(context.Context, string) {
	// noop
}

func (n *rawHTTP) Setup(ctx context.Context, config *logical.BackendConfig) error {
	// noop
	return nil
}

func (n *rawHTTP) Type() logical.BackendType {
	return logical.TypeLogical
}

func GenerateRandBytes(length int) ([]byte, error) {
	if length < 0 {
		return nil, fmt.Errorf("length must be >= 0")
	}

	buf := make([]byte, length)
	if length == 0 {
		return buf, nil
	}

	n, err := rand.Read(buf)
	if err != nil {
		return nil, err
	}
	if n != length {
		return nil, fmt.Errorf("unable to read %d bytes; only read %d", length, n)
	}

	return buf, nil
}

func TestWaitActive(t testing.T, core *Core) {
	t.Helper()
	if err := TestWaitActiveWithError(core); err != nil {
		t.Fatal(err)
	}
}

func TestWaitActiveWithError(core *Core) error {
	start := time.Now()
	var standby bool
	var err error
	for time.Now().Sub(start) < 30*time.Second {
		standby, err = core.Standby()
		if err != nil {
			return err
		}
		if !standby {
			break
		}
	}
	if standby {
		return errors.New("should not be in standby mode")
	}
	return nil
}

type TestCluster struct {
	BarrierKeys   [][]byte
	RecoveryKeys  [][]byte
	CACert        *x509.Certificate
	CACertBytes   []byte
	CACertPEM     []byte
	CACertPEMFile string
	CAKey         *ecdsa.PrivateKey
	CAKeyPEM      []byte
	Cores         []*TestClusterCore
	ID            string
	RootToken     string
	RootCAs       *x509.CertPool
	TempDir       string
}

func (c *TestCluster) Start() {
	for _, core := range c.Cores {
		if core.Server != nil {
			for _, ln := range core.Listeners {
				go core.Server.Serve(ln)
			}
		}
	}
}

// UnsealCores uses the cluster barrier keys to unseal the test cluster cores
func (c *TestCluster) UnsealCores(t testing.T) {
	if err := c.UnsealCoresWithError(); err != nil {
		t.Fatal(err)
	}
}

func (c *TestCluster) UnsealCoresWithError() error {
	numCores := len(c.Cores)

	// Unseal first core
	for _, key := range c.BarrierKeys {
		if _, err := c.Cores[0].Unseal(TestKeyCopy(key)); err != nil {
			return fmt.Errorf("unseal err: %s", err)
		}
	}

	// Verify unsealed
	if c.Cores[0].Sealed() {
		return fmt.Errorf("should not be sealed")
	}

	if err := TestWaitActiveWithError(c.Cores[0].Core); err != nil {
		return err
	}

	// Unseal other cores
	for i := 1; i < numCores; i++ {
		for _, key := range c.BarrierKeys {
			if _, err := c.Cores[i].Core.Unseal(TestKeyCopy(key)); err != nil {
				return fmt.Errorf("unseal err: %s", err)
			}
		}
	}

	// Let them come fully up to standby
	time.Sleep(2 * time.Second)

	// Ensure cluster connection info is populated.
	// Other cores should not come up as leaders.
	for i := 1; i < numCores; i++ {
		isLeader, _, _, err := c.Cores[i].Leader()
		if err != nil {
			return err
		}
		if isLeader {
			return fmt.Errorf("core[%d] should not be leader", i)
		}
	}

	return nil
}

func (c *TestCluster) UnsealCore(t testing.T, core *TestClusterCore) {
	for _, key := range c.BarrierKeys {
		if _, err := core.Core.Unseal(TestKeyCopy(key)); err != nil {
			t.Fatalf("unseal err: %s", err)
		}
	}
}

func (c *TestCluster) EnsureCoresSealed(t testing.T) {
	t.Helper()
	if err := c.ensureCoresSealed(); err != nil {
		t.Fatal(err)
	}
}

func (c *TestClusterCore) Seal(t testing.T) {
	t.Helper()
	if err := c.Core.sealInternal(); err != nil {
		t.Fatal(err)
	}
}

func CleanupClusters(clusters []*TestCluster) {
	wg := &sync.WaitGroup{}
	for _, cluster := range clusters {
		wg.Add(1)
		lc := cluster
		go func() {
			defer wg.Done()
			lc.Cleanup()
		}()
	}
	wg.Wait()
}

func (c *TestCluster) Cleanup() {
	// Close listeners
	wg := &sync.WaitGroup{}
	for _, core := range c.Cores {
		wg.Add(1)
		lc := core

		go func() {
			defer wg.Done()
			if lc.Listeners != nil {
				for _, ln := range lc.Listeners {
					ln.Close()
				}
			}
			if lc.licensingStopCh != nil {
				close(lc.licensingStopCh)
				lc.licensingStopCh = nil
			}

			if err := lc.Shutdown(); err != nil {
				lc.Logger().Error("error during shutdown; abandoning sealing", "error", err)
			} else {
				timeout := time.Now().Add(60 * time.Second)
				for {
					if time.Now().After(timeout) {
						lc.Logger().Error("timeout waiting for core to seal")
					}
					if lc.Sealed() {
						break
					}
					time.Sleep(250 * time.Millisecond)
				}
			}
		}()
	}

	wg.Wait()

	// Remove any temp dir that exists
	if c.TempDir != "" {
		os.RemoveAll(c.TempDir)
	}

	// Give time to actually shut down/clean up before the next test
	time.Sleep(time.Second)
}

func (c *TestCluster) ensureCoresSealed() error {
	for _, core := range c.Cores {
		if err := core.Shutdown(); err != nil {
			return err
		}
		timeout := time.Now().Add(60 * time.Second)
		for {
			if time.Now().After(timeout) {
				return fmt.Errorf("timeout waiting for core to seal")
			}
			if core.Sealed() {
				break
			}
			time.Sleep(250 * time.Millisecond)
		}
	}
	return nil
}

// UnsealWithStoredKeys uses stored keys to unseal the test cluster cores
func (c *TestCluster) UnsealWithStoredKeys(t testing.T) error {
	for _, core := range c.Cores {
		if err := core.UnsealWithStoredKeys(context.Background()); err != nil {
			return err
		}
		timeout := time.Now().Add(60 * time.Second)
		for {
			if time.Now().After(timeout) {
				return fmt.Errorf("timeout waiting for core to unseal")
			}
			if !core.Sealed() {
				break
			}
			time.Sleep(250 * time.Millisecond)
		}
	}
	return nil
}

func SetReplicationFailureMode(core *TestClusterCore, mode uint32) {
	atomic.StoreUint32(core.Core.replicationFailure, mode)
}

type TestListener struct {
	net.Listener
	Address *net.TCPAddr
}

type TestClusterCore struct {
	*Core
	CoreConfig           *CoreConfig
	Client               *api.Client
	Handler              http.Handler
	Listeners            []*TestListener
	ReloadFuncs          *map[string][]reload.ReloadFunc
	ReloadFuncsLock      *sync.RWMutex
	Server               *http.Server
	ServerCert           *x509.Certificate
	ServerCertBytes      []byte
	ServerCertPEM        []byte
	ServerKey            *ecdsa.PrivateKey
	ServerKeyPEM         []byte
	TLSConfig            *tls.Config
	UnderlyingStorage    physical.Backend
	UnderlyingRawStorage physical.Backend
	Barrier              SecurityBarrier
	NodeID               string
}

type TestClusterOptions struct {
	KeepStandbysSealed bool
	SkipInit           bool
	HandlerFunc        func(*HandlerProperties) http.Handler
	BaseListenAddress  string
	NumCores           int
	SealFunc           func() Seal
	Logger             log.Logger
	TempDir            string
	CACert             []byte
	CAKey              *ecdsa.PrivateKey
<<<<<<< HEAD
	PhysicalFactory    func(hclog.Logger) (physical.Backend, error)
=======
	FirstCoreNumber    int
>>>>>>> 47d4e5b1
}

var DefaultNumCores = 3

type certInfo struct {
	cert      *x509.Certificate
	certPEM   []byte
	certBytes []byte
	key       *ecdsa.PrivateKey
	keyPEM    []byte
}

// NewTestCluster creates a new test cluster based on the provided core config
// and test cluster options.
//
// N.B. Even though a single base CoreConfig is provided, NewTestCluster will instantiate a
// core config for each core it creates. If separate seal per core is desired, opts.SealFunc
// can be provided to generate a seal for each one. Otherwise, the provided base.Seal will be
// shared among cores. NewCore's default behavior is to generate a new DefaultSeal if the
// provided Seal in coreConfig (i.e. base.Seal) is nil.
func NewTestCluster(t testing.T, base *CoreConfig, opts *TestClusterOptions) *TestCluster {
	var err error

	var numCores int
	if opts == nil || opts.NumCores == 0 {
		numCores = DefaultNumCores
	} else {
		numCores = opts.NumCores
	}

	var firstCoreNumber int
	if opts != nil {
		firstCoreNumber = opts.FirstCoreNumber
	}

	certIPs := []net.IP{
		net.IPv6loopback,
		net.ParseIP("127.0.0.1"),
	}
	var baseAddr *net.TCPAddr
	if opts != nil && opts.BaseListenAddress != "" {
		baseAddr, err = net.ResolveTCPAddr("tcp", opts.BaseListenAddress)
		if err != nil {
			t.Fatal("could not parse given base IP")
		}
		certIPs = append(certIPs, baseAddr.IP)
	}

	var testCluster TestCluster
	if opts != nil && opts.TempDir != "" {
		if _, err := os.Stat(opts.TempDir); os.IsNotExist(err) {
			if err := os.MkdirAll(opts.TempDir, 0700); err != nil {
				t.Fatal(err)
			}
		}
		testCluster.TempDir = opts.TempDir
	} else {
		tempDir, err := ioutil.TempDir("", "vault-test-cluster-")
		if err != nil {
			t.Fatal(err)
		}
		testCluster.TempDir = tempDir
	}

	var caKey *ecdsa.PrivateKey
	if opts != nil && opts.CAKey != nil {
		caKey = opts.CAKey
	} else {
		caKey, err = ecdsa.GenerateKey(elliptic.P256(), rand.Reader)
		if err != nil {
			t.Fatal(err)
		}
	}
	testCluster.CAKey = caKey
	var caBytes []byte
	if opts != nil && len(opts.CACert) > 0 {
		caBytes = opts.CACert
	} else {
		caCertTemplate := &x509.Certificate{
			Subject: pkix.Name{
				CommonName: "localhost",
			},
			DNSNames:              []string{"localhost"},
			IPAddresses:           certIPs,
			KeyUsage:              x509.KeyUsage(x509.KeyUsageCertSign | x509.KeyUsageCRLSign),
			SerialNumber:          big.NewInt(mathrand.Int63()),
			NotBefore:             time.Now().Add(-30 * time.Second),
			NotAfter:              time.Now().Add(262980 * time.Hour),
			BasicConstraintsValid: true,
			IsCA:                  true,
		}
		caBytes, err = x509.CreateCertificate(rand.Reader, caCertTemplate, caCertTemplate, caKey.Public(), caKey)
		if err != nil {
			t.Fatal(err)
		}
	}
	caCert, err := x509.ParseCertificate(caBytes)
	if err != nil {
		t.Fatal(err)
	}
	testCluster.CACert = caCert
	testCluster.CACertBytes = caBytes
	testCluster.RootCAs = x509.NewCertPool()
	testCluster.RootCAs.AddCert(caCert)
	caCertPEMBlock := &pem.Block{
		Type:  "CERTIFICATE",
		Bytes: caBytes,
	}
	testCluster.CACertPEM = pem.EncodeToMemory(caCertPEMBlock)
	testCluster.CACertPEMFile = filepath.Join(testCluster.TempDir, "ca_cert.pem")
	err = ioutil.WriteFile(testCluster.CACertPEMFile, testCluster.CACertPEM, 0755)
	if err != nil {
		t.Fatal(err)
	}
	marshaledCAKey, err := x509.MarshalECPrivateKey(caKey)
	if err != nil {
		t.Fatal(err)
	}
	caKeyPEMBlock := &pem.Block{
		Type:  "EC PRIVATE KEY",
		Bytes: marshaledCAKey,
	}
	testCluster.CAKeyPEM = pem.EncodeToMemory(caKeyPEMBlock)
	err = ioutil.WriteFile(filepath.Join(testCluster.TempDir, "ca_key.pem"), testCluster.CAKeyPEM, 0755)
	if err != nil {
		t.Fatal(err)
	}

	var certInfoSlice []*certInfo

	//
	// Certs generation
	//
	for i := 0; i < numCores; i++ {
		key, err := ecdsa.GenerateKey(elliptic.P256(), rand.Reader)
		if err != nil {
			t.Fatal(err)
		}
		certTemplate := &x509.Certificate{
			Subject: pkix.Name{
				CommonName: "localhost",
			},
			DNSNames:    []string{"localhost"},
			IPAddresses: certIPs,
			ExtKeyUsage: []x509.ExtKeyUsage{
				x509.ExtKeyUsageServerAuth,
				x509.ExtKeyUsageClientAuth,
			},
			KeyUsage:     x509.KeyUsageDigitalSignature | x509.KeyUsageKeyEncipherment | x509.KeyUsageKeyAgreement,
			SerialNumber: big.NewInt(mathrand.Int63()),
			NotBefore:    time.Now().Add(-30 * time.Second),
			NotAfter:     time.Now().Add(262980 * time.Hour),
		}
		certBytes, err := x509.CreateCertificate(rand.Reader, certTemplate, caCert, key.Public(), caKey)
		if err != nil {
			t.Fatal(err)
		}
		cert, err := x509.ParseCertificate(certBytes)
		if err != nil {
			t.Fatal(err)
		}
		certPEMBlock := &pem.Block{
			Type:  "CERTIFICATE",
			Bytes: certBytes,
		}
		certPEM := pem.EncodeToMemory(certPEMBlock)
		marshaledKey, err := x509.MarshalECPrivateKey(key)
		if err != nil {
			t.Fatal(err)
		}
		keyPEMBlock := &pem.Block{
			Type:  "EC PRIVATE KEY",
			Bytes: marshaledKey,
		}
		keyPEM := pem.EncodeToMemory(keyPEMBlock)

		certInfoSlice = append(certInfoSlice, &certInfo{
			cert:      cert,
			certPEM:   certPEM,
			certBytes: certBytes,
			key:       key,
			keyPEM:    keyPEM,
		})
	}

	//
	// Listener setup
	//
	logger := logging.NewVaultLogger(log.Trace)
	ports := make([]int, numCores)
	if baseAddr != nil {
		for i := 0; i < numCores; i++ {
			ports[i] = baseAddr.Port + i
		}
	} else {
		baseAddr = &net.TCPAddr{
			IP:   net.ParseIP("127.0.0.1"),
			Port: 0,
		}
	}

	listeners := [][]*TestListener{}
	servers := []*http.Server{}
	handlers := []http.Handler{}
	tlsConfigs := []*tls.Config{}
	certGetters := []*reload.CertificateGetter{}
	for i := 0; i < numCores; i++ {
		baseAddr.Port = ports[i]
		ln, err := net.ListenTCP("tcp", baseAddr)
		if err != nil {
			t.Fatal(err)
		}
		certFile := filepath.Join(testCluster.TempDir, fmt.Sprintf("node%d_port_%d_cert.pem", i+1, ln.Addr().(*net.TCPAddr).Port))
		keyFile := filepath.Join(testCluster.TempDir, fmt.Sprintf("node%d_port_%d_key.pem", i+1, ln.Addr().(*net.TCPAddr).Port))
		err = ioutil.WriteFile(certFile, certInfoSlice[i].certPEM, 0755)
		if err != nil {
			t.Fatal(err)
		}
		err = ioutil.WriteFile(keyFile, certInfoSlice[i].keyPEM, 0755)
		if err != nil {
			t.Fatal(err)
		}
		tlsCert, err := tls.X509KeyPair(certInfoSlice[i].certPEM, certInfoSlice[i].keyPEM)
		if err != nil {
			t.Fatal(err)
		}
		certGetter := reload.NewCertificateGetter(certFile, keyFile, "")
		certGetters = append(certGetters, certGetter)
		tlsConfig := &tls.Config{
			Certificates:   []tls.Certificate{tlsCert},
			RootCAs:        testCluster.RootCAs,
			ClientCAs:      testCluster.RootCAs,
			ClientAuth:     tls.RequestClientCert,
			NextProtos:     []string{"h2", "http/1.1"},
			GetCertificate: certGetter.GetCertificate,
		}
		tlsConfig.BuildNameToCertificate()
		tlsConfigs = append(tlsConfigs, tlsConfig)
		lns := []*TestListener{&TestListener{
			Listener: tls.NewListener(ln, tlsConfig),
			Address:  ln.Addr().(*net.TCPAddr),
		},
		}
		listeners = append(listeners, lns)
		var handler http.Handler = http.NewServeMux()
		handlers = append(handlers, handler)
		server := &http.Server{
			Handler:  handler,
			ErrorLog: logger.StandardLogger(nil),
		}
		servers = append(servers, server)
	}

	// Create three cores with the same physical and different redirect/cluster
	// addrs.
	// N.B.: On OSX, instead of random ports, it assigns new ports to new
	// listeners sequentially. Aside from being a bad idea in a security sense,
	// it also broke tests that assumed it was OK to just use the port above
	// the redirect addr. This has now been changed to 105 ports above, but if
	// we ever do more than three nodes in a cluster it may need to be bumped.
	// Note: it's 105 so that we don't conflict with a running Consul by
	// default.
	coreConfig := &CoreConfig{
		LogicalBackends:    make(map[string]logical.Factory),
		CredentialBackends: make(map[string]logical.Factory),
		AuditBackends:      make(map[string]audit.Factory),
		RedirectAddr:       fmt.Sprintf("https://127.0.0.1:%d", listeners[0][0].Address.Port),
		ClusterAddr:        "https://127.0.0.1:0",
		DisableMlock:       true,
		EnableUI:           true,
		EnableRaw:          true,
		BuiltinRegistry:    NewMockBuiltinRegistry(),
	}

	if base != nil {
		coreConfig.DisableCache = base.DisableCache
		coreConfig.EnableUI = base.EnableUI
		coreConfig.DefaultLeaseTTL = base.DefaultLeaseTTL
		coreConfig.MaxLeaseTTL = base.MaxLeaseTTL
		coreConfig.CacheSize = base.CacheSize
		coreConfig.PluginDirectory = base.PluginDirectory
		coreConfig.Seal = base.Seal
		coreConfig.DevToken = base.DevToken
		coreConfig.EnableRaw = base.EnableRaw
		coreConfig.DisableSealWrap = base.DisableSealWrap
		coreConfig.DevLicenseDuration = base.DevLicenseDuration
		coreConfig.DisableCache = base.DisableCache
		coreConfig.LicensingConfig = base.LicensingConfig
		if base.BuiltinRegistry != nil {
			coreConfig.BuiltinRegistry = base.BuiltinRegistry
		}

		if !coreConfig.DisableMlock {
			base.DisableMlock = false
		}

		if base.Physical != nil {
			coreConfig.Physical = base.Physical
		}

		if base.HAPhysical != nil {
			coreConfig.HAPhysical = base.HAPhysical
		}

		// Used to set something non-working to test fallback
		switch base.ClusterAddr {
		case "empty":
			coreConfig.ClusterAddr = ""
		case "":
		default:
			coreConfig.ClusterAddr = base.ClusterAddr
		}

		if base.LogicalBackends != nil {
			for k, v := range base.LogicalBackends {
				coreConfig.LogicalBackends[k] = v
			}
		}
		if base.CredentialBackends != nil {
			for k, v := range base.CredentialBackends {
				coreConfig.CredentialBackends[k] = v
			}
		}
		if base.AuditBackends != nil {
			for k, v := range base.AuditBackends {
				coreConfig.AuditBackends[k] = v
			}
		}
		if base.Logger != nil {
			coreConfig.Logger = base.Logger
		}

		coreConfig.ClusterCipherSuites = base.ClusterCipherSuites

		coreConfig.DisableCache = base.DisableCache

		coreConfig.DevToken = base.DevToken
		coreConfig.CounterSyncInterval = base.CounterSyncInterval
	}

	if coreConfig.Physical == nil && (opts == nil || opts.PhysicalFactory == nil) {
		coreConfig.Physical, err = physInmem.NewInmem(nil, logger)
		if err != nil {
			t.Fatal(err)
		}
	}
	if coreConfig.HAPhysical == nil && (opts == nil || opts.PhysicalFactory == nil) {
		haPhys, err := physInmem.NewInmemHA(nil, logger)
		if err != nil {
			t.Fatal(err)
		}
		coreConfig.HAPhysical = haPhys.(physical.HABackend)
	}

	pubKey, priKey, err := testGenerateCoreKeys()
	if err != nil {
		t.Fatalf("err: %v", err)
	}

	cores := []*Core{}
	coreConfigs := []*CoreConfig{}
	for i := 0; i < numCores; i++ {
		localConfig := *coreConfig
		localConfig.RedirectAddr = fmt.Sprintf("https://127.0.0.1:%d", listeners[i][0].Address.Port)

		// if opts.SealFunc is provided, use that to generate a seal for the config instead
		if opts != nil && opts.SealFunc != nil {
			localConfig.Seal = opts.SealFunc()
		}

		if opts != nil && opts.Logger != nil {
			localConfig.Logger = opts.Logger.Named(fmt.Sprintf("core%d", i))
		}

		if opts != nil && opts.PhysicalFactory != nil {
			localConfig.Physical, err = opts.PhysicalFactory(localConfig.Logger)
			if err != nil {
				t.Fatalf("err: %v", err)
			}

			if haPhysical, ok := localConfig.Physical.(physical.HABackend); ok {
				localConfig.HAPhysical = haPhysical
			}
		}

		switch {
		case localConfig.LicensingConfig != nil:
			if pubKey != nil {
				localConfig.LicensingConfig.AdditionalPublicKeys = append(localConfig.LicensingConfig.AdditionalPublicKeys, pubKey.(ed25519.PublicKey))
			}
		default:
			localConfig.LicensingConfig = testGetLicensingConfig(pubKey)
		}

		c, err := NewCore(&localConfig)
		if err != nil {
			t.Fatalf("err: %v", err)
		}
		c.coreNumber = firstCoreNumber + i
		cores = append(cores, c)
		coreConfigs = append(coreConfigs, &localConfig)
		if opts != nil && opts.HandlerFunc != nil {
			handlers[i] = opts.HandlerFunc(&HandlerProperties{
				Core:               c,
				MaxRequestDuration: DefaultMaxRequestDuration,
			})
			servers[i].Handler = handlers[i]
		}

		// Set this in case the Seal was manually set before the core was
		// created
		if localConfig.Seal != nil {
			localConfig.Seal.SetCore(c)
		}
	}

	//
	// Clustering setup
	//
	clusterAddrGen := func(lns []*TestListener) []*net.TCPAddr {
		ret := make([]*net.TCPAddr, len(lns))
		for i, ln := range lns {
			ret[i] = &net.TCPAddr{
				IP:   ln.Address.IP,
				Port: 0,
			}
		}
		return ret
	}

	for i := 0; i < numCores; i++ {
		if coreConfigs[i].ClusterAddr != "" {
			cores[i].SetClusterListenerAddrs(clusterAddrGen(listeners[i]))
			cores[i].SetClusterHandler(handlers[i])
		}
	}

	if opts == nil || !opts.SkipInit {
		bKeys, rKeys, root := TestCoreInitClusterWrapperSetup(t, cores[0], handlers[0])
		barrierKeys, _ := copystructure.Copy(bKeys)
		testCluster.BarrierKeys = barrierKeys.([][]byte)
		recoveryKeys, _ := copystructure.Copy(rKeys)
		testCluster.RecoveryKeys = recoveryKeys.([][]byte)
		testCluster.RootToken = root

		// Write root token and barrier keys
		err = ioutil.WriteFile(filepath.Join(testCluster.TempDir, "root_token"), []byte(root), 0755)
		if err != nil {
			t.Fatal(err)
		}
		var buf bytes.Buffer
		for i, key := range testCluster.BarrierKeys {
			buf.Write([]byte(base64.StdEncoding.EncodeToString(key)))
			if i < len(testCluster.BarrierKeys)-1 {
				buf.WriteRune('\n')
			}
		}
		err = ioutil.WriteFile(filepath.Join(testCluster.TempDir, "barrier_keys"), buf.Bytes(), 0755)
		if err != nil {
			t.Fatal(err)
		}
		for i, key := range testCluster.RecoveryKeys {
			buf.Write([]byte(base64.StdEncoding.EncodeToString(key)))
			if i < len(testCluster.RecoveryKeys)-1 {
				buf.WriteRune('\n')
			}
		}
		err = ioutil.WriteFile(filepath.Join(testCluster.TempDir, "recovery_keys"), buf.Bytes(), 0755)
		if err != nil {
			t.Fatal(err)
		}

		// Unseal first core
		for _, key := range bKeys {
			if _, err := cores[0].Unseal(TestKeyCopy(key)); err != nil {
				t.Fatalf("unseal err: %s", err)
			}
		}

		ctx := context.Background()

		// If stored keys is supported, the above will no no-op, so trigger auto-unseal
		// using stored keys to try to unseal
		if err := cores[0].UnsealWithStoredKeys(ctx); err != nil {
			t.Fatal(err)
		}

		// Verify unsealed
		if cores[0].Sealed() {
			t.Fatal("should not be sealed")
		}

		TestWaitActive(t, cores[0])

		// Existing tests rely on this; we can make a toggle to disable it
		// later if we want
		kvReq := &logical.Request{
			Operation:   logical.UpdateOperation,
			ClientToken: testCluster.RootToken,
			Path:        "sys/mounts/secret",
			Data: map[string]interface{}{
				"type":        "kv",
				"path":        "secret/",
				"description": "key/value secret storage",
				"options": map[string]string{
					"version": "1",
				},
			},
		}
		resp, err := cores[0].HandleRequest(namespace.RootContext(ctx), kvReq)
		if err != nil {
			t.Fatal(err)
		}
		if resp.IsError() {
			t.Fatal(err)
		}

		// Unseal other cores unless otherwise specified
		if (opts == nil || !opts.KeepStandbysSealed) && numCores > 1 {
			for i := 1; i < numCores; i++ {
				for _, key := range bKeys {
					if _, err := cores[i].Unseal(TestKeyCopy(key)); err != nil {
						t.Fatalf("unseal err: %s", err)
					}
				}

				// If stored keys is supported, the above will no no-op, so trigger auto-unseal
				// using stored keys
				if err := cores[i].UnsealWithStoredKeys(ctx); err != nil {
					t.Fatal(err)
				}
			}

			// Let them come fully up to standby
			time.Sleep(2 * time.Second)

			// Ensure cluster connection info is populated.
			// Other cores should not come up as leaders.
			for i := 1; i < numCores; i++ {
				isLeader, _, _, err := cores[i].Leader()
				if err != nil {
					t.Fatal(err)
				}
				if isLeader {
					t.Fatalf("core[%d] should not be leader", i)
				}
			}
		}

		//
		// Set test cluster core(s) and test cluster
		//
		cluster, err := cores[0].Cluster(context.Background())
		if err != nil {
			t.Fatal(err)
		}
		testCluster.ID = cluster.ID
	}

	getAPIClient := func(port int, tlsConfig *tls.Config) *api.Client {
		transport := cleanhttp.DefaultPooledTransport()
		transport.TLSClientConfig = tlsConfig.Clone()
		if err := http2.ConfigureTransport(transport); err != nil {
			t.Fatal(err)
		}
		client := &http.Client{
			Transport: transport,
			CheckRedirect: func(*http.Request, []*http.Request) error {
				// This can of course be overridden per-test by using its own client
				return fmt.Errorf("redirects not allowed in these tests")
			},
		}
		config := api.DefaultConfig()
		if config.Error != nil {
			t.Fatal(config.Error)
		}
		config.Address = fmt.Sprintf("https://127.0.0.1:%d", port)
		config.HttpClient = client
		config.MaxRetries = 0
		apiClient, err := api.NewClient(config)
		if err != nil {
			t.Fatal(err)
		}
		if opts == nil || !opts.SkipInit {
			apiClient.SetToken(testCluster.RootToken)
		}
		return apiClient
	}

	var ret []*TestClusterCore
	for i := 0; i < numCores; i++ {
		tcc := &TestClusterCore{
			Core:                 cores[i],
			CoreConfig:           coreConfigs[i],
			ServerKey:            certInfoSlice[i].key,
			ServerKeyPEM:         certInfoSlice[i].keyPEM,
			ServerCert:           certInfoSlice[i].cert,
			ServerCertBytes:      certInfoSlice[i].certBytes,
			ServerCertPEM:        certInfoSlice[i].certPEM,
			Listeners:            listeners[i],
			Handler:              handlers[i],
			Server:               servers[i],
			TLSConfig:            tlsConfigs[i],
			Client:               getAPIClient(listeners[i][0].Address.Port, tlsConfigs[i]),
			Barrier:              cores[i].barrier,
			NodeID:               fmt.Sprintf("core-%d", i),
			UnderlyingRawStorage: coreConfigs[i].Physical,
		}
		tcc.ReloadFuncs = &cores[i].reloadFuncs
		tcc.ReloadFuncsLock = &cores[i].reloadFuncsLock
		tcc.ReloadFuncsLock.Lock()
		(*tcc.ReloadFuncs)["listener|tcp"] = []reload.ReloadFunc{certGetters[i].Reload}
		tcc.ReloadFuncsLock.Unlock()

		testAdjustTestCore(base, tcc)

		ret = append(ret, tcc)
	}

	testCluster.Cores = ret

	testExtraClusterCoresTestSetup(t, priKey, testCluster.Cores)

	return &testCluster
}

func NewMockBuiltinRegistry() *mockBuiltinRegistry {
	return &mockBuiltinRegistry{
		forTesting: map[string]consts.PluginType{
			"mysql-database-plugin":      consts.PluginTypeDatabase,
			"postgresql-database-plugin": consts.PluginTypeDatabase,
		},
	}
}

type mockBuiltinRegistry struct {
	forTesting map[string]consts.PluginType
}

func (m *mockBuiltinRegistry) Get(name string, pluginType consts.PluginType) (func() (interface{}, error), bool) {
	testPluginType, ok := m.forTesting[name]
	if !ok {
		return nil, false
	}
	if pluginType != testPluginType {
		return nil, false
	}
	if name == "postgresql-database-plugin" {
		return dbPostgres.New, true
	}
	return dbMysql.New(dbMysql.MetadataLen, dbMysql.MetadataLen, dbMysql.UsernameLen), true
}

// Keys only supports getting a realistic list of the keys for database plugins.
func (m *mockBuiltinRegistry) Keys(pluginType consts.PluginType) []string {
	if pluginType != consts.PluginTypeDatabase {
		return []string{}
	}
	/*
		This is a hard-coded reproduction of the db plugin keys in helper/builtinplugins/registry.go.
		The registry isn't directly used because it causes import cycles.
	*/
	return []string{
		"mysql-database-plugin",
		"mysql-aurora-database-plugin",
		"mysql-rds-database-plugin",
		"mysql-legacy-database-plugin",
		"postgresql-database-plugin",
		"mssql-database-plugin",
		"cassandra-database-plugin",
		"mongodb-database-plugin",
		"hana-database-plugin",
		"influxdb-database-plugin",
	}
}

func (m *mockBuiltinRegistry) Contains(name string, pluginType consts.PluginType) bool {
	return false
}<|MERGE_RESOLUTION|>--- conflicted
+++ resolved
@@ -1000,11 +1000,8 @@
 	TempDir            string
 	CACert             []byte
 	CAKey              *ecdsa.PrivateKey
-<<<<<<< HEAD
 	PhysicalFactory    func(hclog.Logger) (physical.Backend, error)
-=======
 	FirstCoreNumber    int
->>>>>>> 47d4e5b1
 }
 
 var DefaultNumCores = 3
