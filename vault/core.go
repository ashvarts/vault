--- conflicted
+++ resolved
@@ -27,6 +27,7 @@
 	"github.com/hashicorp/go-uuid"
 	"github.com/hashicorp/vault/audit"
 	"github.com/hashicorp/vault/helper/consts"
+	"github.com/hashicorp/vault/helper/jsonutil"
 	"github.com/hashicorp/vault/helper/logging"
 	"github.com/hashicorp/vault/helper/mlock"
 	"github.com/hashicorp/vault/helper/reload"
@@ -34,11 +35,8 @@
 	"github.com/hashicorp/vault/logical"
 	"github.com/hashicorp/vault/physical"
 	"github.com/hashicorp/vault/shamir"
-<<<<<<< HEAD
 	"github.com/hashicorp/vault/version"
-=======
 	cache "github.com/patrickmn/go-cache"
->>>>>>> 18656094
 )
 
 const (
@@ -54,16 +52,14 @@
 	// the currently elected leader.
 	coreLeaderPrefix = "core/leader/"
 
-<<<<<<< HEAD
 	// coreDataVersionPath stores the highest version of Vault to unseal; if an
 	// earlier version tries to unseal it will fail, requiring this key to be
 	// deleted first
 	coreDataVersionPath = "core/data-version"
-=======
+
 	// knownPrimaryAddrsPrefix is used to store last-known cluster address
 	// information for primaries
 	knownPrimaryAddrsPrefix = "core/primary-addrs/"
->>>>>>> 18656094
 
 	// lockRetryInterval is the interval we re-attempt to acquire the
 	// HA lock if an error is encountered
@@ -893,7 +889,6 @@
 	return recoveredKey, nil
 }
 
-<<<<<<< HEAD
 // Checks local version against data version. If data version doesn't
 // exist, it will attempt to write it. This must be called with the
 // state write lock held.
@@ -984,13 +979,9 @@
 	c.versionCompatible = true
 }
 
-// This must be called with the state write lock held
-func (c *Core) unsealInternal(masterKey []byte) (bool, error) {
-=======
 // unsealInternal takes in the master key and attempts to unseal the barrier.
 // N.B.: This must be called with the state write lock held.
 func (c *Core) unsealInternal(ctx context.Context, masterKey []byte) (bool, error) {
->>>>>>> 18656094
 	defer memzero(masterKey)
 
 	// Attempt to unlock
