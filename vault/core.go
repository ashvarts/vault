--- conflicted
+++ resolved
@@ -170,16 +170,6 @@
 type migrationInformation struct {
 	// seal to use during a migration operation. It is the
 	// seal we're migrating *from*.
-<<<<<<< HEAD
-	seal        Seal
-	rootKey     []byte
-	recoveryKey []byte
-
-	// shamirCombinedKey is the key that is used to store root key when shamir
-	// seal is in use. This will be set as the recovery key when a migration happens
-	// from shamir to auto-seal.
-	shamirCombinedKey []byte
-=======
 	seal Seal
 
 	// unsealKey was the unseal key provided for the migration seal.
@@ -188,7 +178,6 @@
 	// we don't store the shamir combined key for shamir seals, nor when
 	// migrating auto->auto because then the recovery key doesn't change.
 	unsealKey []byte
->>>>>>> 0bc11e89
 }
 
 // Core is used as the central manager of Vault activity. It is the primary point of
@@ -286,13 +275,13 @@
 	unlockInfo *unlockInformation
 
 	// generateRootProgress holds the shares until we reach enough
-	// to verify the root key
+	// to verify the master key
 	generateRootConfig   *GenerateRootConfig
 	generateRootProgress [][]byte
 	generateRootLock     sync.Mutex
 
 	// These variables holds the config and shares we have until we reach
-	// enough to verify the appropriate root key. Note that the same lock is
+	// enough to verify the appropriate master key. Note that the same lock is
 	// used; this isn't time-critical so this shouldn't be a problem.
 	barrierRekeyConfig  *SealConfig
 	recoveryRekeyConfig *SealConfig
@@ -1124,24 +1113,6 @@
 		sealToUse = c.migrationInfo.seal
 	}
 
-<<<<<<< HEAD
-	// unsealPart returns either a root key (legacy shamir) or an unseal
-	// key (new-style shamir).
-	rootKey, err := c.unsealPart(ctx, sealToUse, key, useRecoveryKeys)
-	if err != nil {
-		return false, err
-	}
-
-	if rootKey != nil {
-		if sealToUse.BarrierType() == wrapping.Shamir && c.migrationInfo == nil {
-			// If this is a legacy shamir seal this serves no purpose but it
-			// doesn't hurt.
-			err = sealToUse.GetAccess().Wrapper.(*aeadwrapper.ShamirWrapper).SetAESGCMKeyBytes(rootKey)
-			if err != nil {
-				return false, err
-			}
-		}
-=======
 	newKey, err := c.recordUnsealPart(key)
 	if !newKey || err != nil {
 		return err
@@ -1156,7 +1127,6 @@
 	if migrate {
 		c.migrationInfo.unsealKey = combinedKey
 	}
->>>>>>> 0bc11e89
 
 	if c.isRaftUnseal() {
 		return c.unsealWithRaft(combinedKey)
@@ -1168,24 +1138,6 @@
 	return c.unsealInternal(ctx, masterKey)
 }
 
-<<<<<<< HEAD
-				// If there is a stored key, retrieve it.
-				if cfg.StoredShares > 0 {
-					// Here's where we actually test that the provided unseal
-					// key is valid: can it decrypt the stored root key?
-					storedKeys, err := sealToUse.GetStoredKeys(ctx)
-					if err != nil {
-						return false, err
-					}
-					if len(storedKeys) == 0 {
-						return false, fmt.Errorf("shamir seal with stored keys configured but no stored keys found")
-					}
-					rootKey = storedKeys[0]
-				}
-			}
-
-			return c.unsealInternal(ctx, rootKey)
-=======
 func (c *Core) unsealWithRaft(combinedKey []byte) error {
 	ctx := context.Background()
 
@@ -1195,7 +1147,6 @@
 		err := c.seal.GetAccess().Wrapper.(*aeadwrapper.ShamirWrapper).SetAESGCMKeyBytes(combinedKey)
 		if err != nil {
 			return err
->>>>>>> 0bc11e89
 		}
 	}
 
@@ -1220,45 +1171,6 @@
 		c.raftInfo = nil
 	}
 
-<<<<<<< HEAD
-		go func() {
-			keyringFound := false
-			haveRootKey := sealToUse.StoredKeysSupported() != vaultseal.StoredKeysSupportedShamirRoot
-			defer func() {
-				if keyringFound && haveRootKey {
-					_, err := c.unsealInternal(ctx, rootKey)
-					if err != nil {
-						c.logger.Error("failed to unseal", "error", err)
-					}
-				}
-			}()
-
-			// Wait until we at least have the keyring before we attempt to
-			// unseal the node.
-			for {
-				if !keyringFound {
-					keys, err := c.underlyingPhysical.List(ctx, keyringPrefix)
-					if err != nil {
-						c.logger.Error("failed to list physical keys", "error", err)
-						return
-					}
-					if strutil.StrListContains(keys, "keyring") {
-						keyringFound = true
-					}
-				}
-				if !haveRootKey {
-					keys, err := sealToUse.GetStoredKeys(ctx)
-					if err != nil {
-						c.logger.Error("failed to read root key", "error", err)
-						return
-					}
-					if len(keys) > 0 {
-						haveRootKey = true
-						rootKey = keys[0]
-					}
-				}
-				if keyringFound && haveRootKey {
-=======
 	go func() {
 		var masterKey []byte
 		keyringFound := false
@@ -1281,7 +1193,6 @@
 				masterKey, err = c.unsealKeyToMasterKeyPreUnseal(ctx, c.seal, combinedKey)
 				if err != nil {
 					c.logger.Error("failed to read master key", "error", err)
->>>>>>> 0bc11e89
 					return
 				}
 			}
@@ -1299,14 +1210,8 @@
 	return nil
 }
 
-<<<<<<< HEAD
-// unsealPart takes in a key share, and returns the root key if the threshold
-// is met. If recovery keys are supported, recovery key shares may be provided.
-func (c *Core) unsealPart(ctx context.Context, seal Seal, key []byte, useRecoveryKeys bool) ([]byte, error) {
-=======
 // recordUnsealPart takes in a key fragment, and returns true if it's a new fragment.
 func (c *Core) recordUnsealPart(key []byte) (bool, error) {
->>>>>>> 0bc11e89
 	// Check if we already have this piece
 	if c.unlockInfo != nil {
 		for _, existing := range c.unlockInfo.Parts {
@@ -1366,24 +1271,14 @@
 
 	// Recover the split key. recoveredKey is the shamir combined
 	// key, or the single provided key if the threshold is 1.
-<<<<<<< HEAD
-	var recoveredKey []byte
-	var rootKey []byte
-	var recoveryKey []byte
-=======
 	var unsealKey []byte
->>>>>>> 0bc11e89
 	if config.SecretThreshold == 1 {
 		unsealKey = make([]byte, len(c.unlockInfo.Parts[0]))
 		copy(unsealKey, c.unlockInfo.Parts[0])
 	} else {
 		unsealKey, err = shamir.Combine(c.unlockInfo.Parts)
 		if err != nil {
-<<<<<<< HEAD
-			return nil, errwrap.Wrapf("failed to compute root key: {{err}}", err)
-=======
 			return nil, errwrap.Wrapf("failed to compute combined key: {{err}}", err)
->>>>>>> 0bc11e89
 		}
 	}
 
@@ -1393,59 +1288,6 @@
 		}
 	}
 
-<<<<<<< HEAD
-		// Get stored keys and shamir combine into single root key. Unsealing with
-		// recovery keys currently does not support: 1) mixed stored and non-stored
-		// keys setup, nor 2) seals that support recovery keys but not stored keys.
-		// If insufficient shares are provided, shamir.Combine will error, and if
-		// no stored keys are found it will return rootKey as nil.
-		if seal.StoredKeysSupported() == vaultseal.StoredKeysSupportedGeneric {
-			rootKeyShares, err := seal.GetStoredKeys(ctx)
-			if err != nil {
-				return nil, errwrap.Wrapf("unable to retrieve stored keys: {{err}}", err)
-			}
-
-			switch len(rootKeyShares) {
-			case 0:
-				return nil, errors.New("seal returned no root key shares")
-			case 1:
-				rootKey = rootKeyShares[0]
-			default:
-				rootKey, err = shamir.Combine(rootKeyShares)
-				if err != nil {
-					return nil, errwrap.Wrapf("failed to compute root key: {{err}}", err)
-				}
-			}
-		}
-	} else {
-		rootKey = recoveredKey
-	}
-
-	switch {
-	case c.migrationInfo != nil:
-		// Make copies of fields that gets passed on to migration via migrationInfo to
-		// avoid accidental reference changes
-		c.migrationInfo.shamirCombinedKey = make([]byte, len(recoveredKey))
-		copy(c.migrationInfo.shamirCombinedKey, recoveredKey)
-		if seal.StoredKeysSupported() == vaultseal.StoredKeysSupportedShamirRoot {
-			err = seal.GetAccess().Wrapper.(*aeadwrapper.ShamirWrapper).SetAESGCMKeyBytes(recoveredKey)
-			if err != nil {
-				return nil, errwrap.Wrapf("failed to set root key in seal: {{err}}", err)
-			}
-			storedKeys, err := seal.GetStoredKeys(ctx)
-			if err != nil {
-				return nil, errwrap.Wrapf("unable to retrieve stored keys: {{err}}", err)
-			}
-			rootKey = storedKeys[0]
-		}
-		c.migrationInfo.rootKey = make([]byte, len(rootKey))
-		copy(c.migrationInfo.rootKey, rootKey)
-		c.migrationInfo.recoveryKey = make([]byte, len(recoveryKey))
-		copy(c.migrationInfo.recoveryKey, recoveryKey)
-	}
-
-	return rootKey, nil
-=======
 	return unsealKey, nil
 }
 
@@ -1492,7 +1334,6 @@
 	default:
 		return false, fmt.Errorf("neither the old nor new seal can read stored keys: old seal err=%v, new seal err=%v", errMig, err)
 	}
->>>>>>> 0bc11e89
 }
 
 // migrateSeal must be called with the stateLock held.
@@ -1548,55 +1389,41 @@
 		// We have recovery keys; we're going to use them as the new shamir KeK.
 		err = c.seal.GetAccess().Wrapper.(*aeadwrapper.ShamirWrapper).SetAESGCMKeyBytes(recoveryKey)
 		if err != nil {
-			return errwrap.Wrapf("failed to set root key in seal: {{err}}", err)
-		}
-
-<<<<<<< HEAD
-		if err := c.seal.SetStoredKeys(ctx, [][]byte{c.migrationInfo.rootKey}); err != nil {
-=======
+			return errwrap.Wrapf("failed to set master key in seal: {{err}}", err)
+		}
+
 		barrierKeys, err := c.migrationInfo.seal.GetStoredKeys(ctx)
 		if err != nil {
 			return errwrap.Wrapf("error getting stored keys to set on new seal: {{err}}", err)
 		}
 
 		if err := c.seal.SetStoredKeys(ctx, barrierKeys); err != nil {
->>>>>>> 0bc11e89
 			return errwrap.Wrapf("error setting new barrier key information during migrate: {{err}}", err)
 		}
 
 	case c.seal.RecoveryKeySupported():
 		c.logger.Info("migrating from shamir to auto-unseal", "to", c.seal.BarrierType())
 		// Migration is happening from shamir -> auto. In this case use the shamir
-<<<<<<< HEAD
-		// combined key that was used to store the root key as the new recovery key.
-		if err := c.seal.SetRecoveryKey(ctx, c.migrationInfo.shamirCombinedKey); err != nil {
-=======
 		// combined key that was used to store the master key as the new recovery key.
 		if err := c.seal.SetRecoveryKey(ctx, c.migrationInfo.unsealKey); err != nil {
->>>>>>> 0bc11e89
 			return errwrap.Wrapf("error setting new recovery key information: {{err}}", err)
 		}
 
-		// Generate a new root key
-		newRootKey, err := c.barrier.GenerateKey(c.secureRandomReader)
+		// Generate a new master key
+		newMasterKey, err := c.barrier.GenerateKey(c.secureRandomReader)
 		if err != nil {
-			return errwrap.Wrapf("error generating new root key: {{err}}", err)
-		}
-
-<<<<<<< HEAD
-		// Rekey the barrier
-		if err := c.barrier.Rekey(ctx, newRootKey); err != nil {
-=======
+			return errwrap.Wrapf("error generating new master key: {{err}}", err)
+		}
+
 		// Rekey the barrier.  This handles the case where the shamir seal we're
 		// migrating from was a legacy seal without a stored master key.
 		if err := c.barrier.Rekey(ctx, newMasterKey); err != nil {
->>>>>>> 0bc11e89
 			return errwrap.Wrapf("error rekeying barrier during migration: {{err}}", err)
 		}
 
-		// Store the new root key
-		if err := c.seal.SetStoredKeys(ctx, [][]byte{newRootKey}); err != nil {
-			return errwrap.Wrapf("error storing new root key: {{err}}", err)
+		// Store the new master key
+		if err := c.seal.SetStoredKeys(ctx, [][]byte{newMasterKey}); err != nil {
+			return errwrap.Wrapf("error storing new master key: {{err}}", err)
 		}
 
 	default:
@@ -1615,21 +1442,12 @@
 	return nil
 }
 
-// unsealInternal takes in the root key and attempts to unseal the barrier.
+// unsealInternal takes in the master key and attempts to unseal the barrier.
 // N.B.: This must be called with the state write lock held.
-<<<<<<< HEAD
-func (c *Core) unsealInternal(ctx context.Context, rootKey []byte) (bool, error) {
-	defer memzero(rootKey)
-
-	// Attempt to unlock
-	if err := c.barrier.Unseal(ctx, rootKey); err != nil {
-		return false, err
-=======
 func (c *Core) unsealInternal(ctx context.Context, masterKey []byte) error {
 	// Attempt to unlock
 	if err := c.barrier.Unseal(ctx, masterKey); err != nil {
 		return err
->>>>>>> 0bc11e89
 	}
 
 	if err := preUnsealInternal(ctx, c); err != nil {
@@ -2578,7 +2396,7 @@
 	}
 }
 
-func (c *Core) unsealKeyToMasterKeyPostUnseal(ctx context.Context, combinedKey []byte) ([]byte, error) {
+func (c *Core) unsealKeyToRootKeyPostUnseal(ctx context.Context, combinedKey []byte) ([]byte, error) {
 	return c.unsealKeyToMasterKey(ctx, c.seal, combinedKey, true, false)
 }
 
@@ -2586,14 +2404,10 @@
 	return c.unsealKeyToMasterKey(ctx, seal, combinedKey, false, true)
 }
 
-// unsealKeyToRootKey takes a key provided by the user, either a recovery key
+// unsealKeyToMasterKey takes a key provided by the user, either a recovery key
 // if using an autoseal or an unseal key with Shamir.  It returns a nil error
-// if the key is valid and an error otherwise. It also returns the root key
+// if the key is valid and an error otherwise. It also returns the master key
 // that can be used to unseal the barrier.
-<<<<<<< HEAD
-func (c *Core) unsealKeyToRootKey(ctx context.Context, combinedKey []byte) ([]byte, error) {
-	switch c.seal.StoredKeysSupported() {
-=======
 // If useTestSeal is true, seal will not be modified; this is used when not
 // invoked as part of an unseal process.  Otherwise in the non-legacy shamir
 // case the combinedKey will be set in the seal, which means subsequent attempts
@@ -2603,7 +2417,6 @@
 // in a nil error and a nil master key being returned.
 func (c *Core) unsealKeyToMasterKey(ctx context.Context, seal Seal, combinedKey []byte, useTestSeal bool, allowMissing bool) ([]byte, error) {
 	switch seal.StoredKeysSupported() {
->>>>>>> 0bc11e89
 	case vaultseal.StoredKeysSupportedGeneric:
 		if err := seal.VerifyRecoveryKey(ctx, combinedKey); err != nil {
 			return nil, errwrap.Wrapf("recovery key verification failed: {{err}}", err)
@@ -2622,19 +2435,7 @@
 		}
 		return storedKeys[0], nil
 
-<<<<<<< HEAD
 	case vaultseal.StoredKeysSupportedShamirRoot:
-		testseal := NewDefaultSeal(&vaultseal.Access{
-			Wrapper: aeadwrapper.NewShamirWrapper(&wrapping.WrapperOptions{
-				Logger: c.logger.Named("testseal"),
-			}),
-		})
-		testseal.SetCore(c)
-		cfg, err := c.seal.BarrierConfig(ctx)
-		if err != nil {
-			return nil, errwrap.Wrapf("failed to setup test barrier config: {{err}}", err)
-=======
-	case vaultseal.StoredKeysSupportedShamirMaster:
 		if useTestSeal {
 			testseal := NewDefaultSeal(&vaultseal.Access{
 				Wrapper: aeadwrapper.NewShamirWrapper(&wrapping.WrapperOptions{
@@ -2648,7 +2449,6 @@
 			}
 			testseal.SetCachedBarrierConfig(cfg)
 			seal = testseal
->>>>>>> 0bc11e89
 		}
 
 		err := seal.GetAccess().Wrapper.(*aeadwrapper.ShamirWrapper).SetAESGCMKeyBytes(combinedKey)
